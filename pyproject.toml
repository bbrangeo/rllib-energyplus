--- conflicted
+++ resolved
@@ -1,6 +1,6 @@
 [tool.poetry]
 name = "rl-energyplus"
-version = "0.6.0"
+version = "0.7.0"
 description = "EnergyPlus Gym Environments for Reinforcement Learning"
 authors = ["Antoine Galataud <antoine@foobot.io>"]
 packages = [
@@ -19,11 +19,8 @@
 protobuf = "3.20.3"
 tensorboard = "^2.9.0"
 torch = "^2.1.1"
-<<<<<<< HEAD
 pearl = { git = "https://github.com/facebookresearch/Pearl.git" }
-=======
 scipy = "^1.10.0"
->>>>>>> 27978ee8
 
 [tool.poetry.scripts]
 rllib = "rleplus.train.rllib:main"
